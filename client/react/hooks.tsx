/**
 * Copyright Amazon.com, Inc. and its affiliates. All Rights Reserved.
 *
 * Licensed under the Apache License, Version 2.0 (the "License"). You
 * may not use this file except in compliance with the License. A copy of
 * the License is located at
 *
 *     http://aws.amazon.com/apache2.0/
 *
 * or in the "license" file accompanying this file. This file is
 * distributed on an "AS IS" BASIS, WITHOUT WARRANTIES OR CONDITIONS OF
 * ANY KIND, either express or implied. See the License for the specific
 * language governing permissions and limitations under the License.
 */
import { signOut } from "../common.js";
import { parseJwtPayload, setTimeoutWallClock } from "../util.js";
import { signInWithLink, requestSignInLink } from "../magic-link.js";
import {
  fido2CreateCredential,
  fido2DeleteCredential,
  fido2ListCredentials,
  fido2UpdateCredential,
  StoredCredential,
  authenticateWithFido2,
} from "../fido2.js";
import { authenticateWithSRP } from "../srp.js";
import { authenticateWithPlaintextPassword } from "../plaintext.js";
import { stepUpAuthenticationWithSmsOtp } from "../sms-otp-stepup.js";
import { configure } from "../config.js";
import { retrieveTokens, storeTokens, TokensFromStorage } from "../storage.js";
import { BusyState, IdleState, busyState } from "../model.js";
import { scheduleRefresh, refreshTokens } from "../refresh.js";
import {
  CognitoAccessTokenPayload,
  CognitoIdTokenPayload,
} from "../jwt-model.js";
import React, {
  useState,
  useEffect,
  useContext,
  useCallback,
  useMemo,
  useRef,
} from "react";

const PasswordlessContext = React.createContext<UsePasswordless | undefined>(
  undefined
);

/** React hook that provides convenient access to the Passwordless lib's features */
export function usePasswordless() {
  const context = useContext(PasswordlessContext);
  if (!context) {
    throw new Error(
      "The PasswordlessContextProvider must be added above this consumer in the React component tree"
    );
  }
  return context;
}

const LocalUserCacheContext = React.createContext<
  UseLocalUserCache | undefined
>(undefined);

/** React hook that stores and gives access to the last 10 signed in users (from your configured storage) */
export function useLocalUserCache() {
  const context = useContext(LocalUserCacheContext);
  if (!context) {
    throw new Error(
      "The localUserCache must be enabled in the PasswordlessContextProvider: <PasswordlessContextProvider enableLocalUserCache={true}>"
    );
  }
  return context;
}

export const PasswordlessContextProvider = (props: {
  children: React.ReactNode;
  enableLocalUserCache?: boolean;
}) => {
  return (
    <PasswordlessContext.Provider value={_usePasswordless()}>
      {props.enableLocalUserCache ? (
        <LocalUserCacheContextProvider>
          {props.children}
        </LocalUserCacheContextProvider>
      ) : (
        props.children
      )}
    </PasswordlessContext.Provider>
  );
};

const LocalUserCacheContextProvider = (props: {
  children: React.ReactNode;
}) => {
  return (
    <LocalUserCacheContext.Provider value={_useLocalUserCache()}>
      {props.children}
    </LocalUserCacheContext.Provider>
  );
};

/** A FIDO2 credential (e.g. Face ID or Touch), with convenient methods for updating and deleting */
type Fido2Credential = StoredCredential & {
  /** Update the friendly name of the credential */
  update: (update: { friendlyName: string }) => Promise<void>;
  /** Delete the credential */
  delete: () => Promise<void>;
  /** The credential is currently being updated or deleted */
  busy: boolean;
};

type UsePasswordless = ReturnType<typeof _usePasswordless>;

function _usePasswordless() {
  const [signingInStatus, setSigninInStatus] = useState<BusyState | IdleState>(
    "CHECKING_FOR_SIGNIN_LINK"
  );
  const [
    initiallyRetrievingTokensFromStorage,
    setInitiallyRetrievingTokensFromStorage,
  ] = useState(true);
  const [tokens, _setTokens] = useState<TokensFromStorage>();
  const [tokensParsed, setTokensParsed] = useState<{
    idToken: CognitoIdTokenPayload;
    accessToken: CognitoAccessTokenPayload;
    expireAt: Date;
  }>();
  const setTokens: typeof _setTokens = useCallback((reactSetStateAction) => {
    _setTokens((prevState) => {
      const newTokens =
        typeof reactSetStateAction === "function"
          ? reactSetStateAction(prevState)
          : reactSetStateAction;
      const { idToken, accessToken, expireAt } = newTokens ?? {};
      if (idToken && accessToken && expireAt) {
        setTokensParsed({
          idToken: parseJwtPayload<CognitoIdTokenPayload>(idToken),
          accessToken: parseJwtPayload<CognitoAccessTokenPayload>(accessToken),
          expireAt,
        });
      } else {
        setTokensParsed(undefined);
      }
      return newTokens;
    });
  }, []);
  const [lastError, setLastError] = useState<Error>();
  const [
    userVerifyingPlatformAuthenticatorAvailable,
    setUserVerifyingPlatformAuthenticatorAvailable,
  ] = useState<boolean>();
  const [creatingCredential, setCreatingCredential] = useState(false);
  const [fido2Credentials, setFido2Credentials] = useState<Fido2Credential[]>();
  const updateFido2Credential = useCallback(
    (update: { credentialId: string } & Partial<Fido2Credential>) =>
      setFido2Credentials((state) => {
        if (!state) return state;
        const index = state.findIndex(
          (i) => i.credentialId === update.credentialId
        );
        if (index === -1) return state;
        // eslint-disable-next-line security/detect-object-injection
        state[index] = { ...state[index], ...update };
        return [...state];
      }),
    []
  );
  const deleteFido2Credential = useCallback(
    (credentialId: string) =>
      setFido2Credentials((state) =>
        state?.filter(
          (remainingAuthenticator) =>
            credentialId !== remainingAuthenticator.credentialId
        )
      ),
    []
  );
  const [isSchedulingRefresh, setIsSchedulingRefresh] = useState<boolean>();
  const [isRefreshingTokens, setIsRefreshingTokens] = useState<boolean>();
  const [showAuthenticatorManager, setShowAuthenticatorManager] =
    useState(false);
  const [recheckSignInStatus, setRecheckSignInStatus] = useState(0);

  // At component mount, attempt sign-in with link
  // This is a no-op, if there's no secret hash in the location bar
  useEffect(() => {
    setLastError(undefined);
    const signingIn = signInWithLink({
      statusCb: setSigninInStatus,
      tokensCb: (tokens) => storeTokens(tokens).then(() => setTokens(tokens)),
    });
    signingIn.signedIn.catch(setLastError);
    return signingIn.abort;
  }, [setTokens]);
  const busy = busyState.includes(signingInStatus as BusyState);

  // Schedule token refresh
  const refreshToken = tokens?.refreshToken;
  const expireAtTime = tokens?.expireAt?.getTime();
  useEffect(() => {
    if (refreshToken) {
      const abort = new AbortController();
      scheduleRefresh({
        abort: abort.signal,
        tokensCb: (newTokens) =>
          newTokens &&
          storeTokens(newTokens).then(() =>
            setTokens((tokens) => ({ ...tokens, ...newTokens }))
          ),
        isRefreshingCb: setIsRefreshingTokens,
      }).finally(() => setIsSchedulingRefresh(false));
      return () => abort.abort();
    }
  }, [setTokens, refreshToken, expireAtTime]);

  // If we have some tokens, but not all, attempt a refresh
  // (looks like e.g. a developer deleted some keys from storage)
  if (
    tokens &&
    (!tokens.idToken || !tokens.accessToken || !tokens.expireAt) &&
    !isRefreshingTokens &&
    !isSchedulingRefresh
  ) {
    refreshTokens({
      tokensCb: (newTokens) =>
        newTokens &&
        storeTokens(newTokens).then(() =>
          setTokens((tokens) => ({ ...tokens, ...newTokens }))
        ),
      isRefreshingCb: setIsRefreshingTokens,
    }).catch(() => {
      setTokens(undefined);
    });
  }

  // At component mount, load tokens from storage
  useEffect(() => {
    retrieveTokens()
      .then(setTokens)
      .finally(() => setInitiallyRetrievingTokensFromStorage(false));
  }, [setTokens]);

  // Give easy access to isUserVerifyingPlatformAuthenticatorAvailable
  useEffect(() => {
    if (window.PublicKeyCredential) {
      const cancel = new AbortController();
      window.PublicKeyCredential.isUserVerifyingPlatformAuthenticatorAvailable()
        .then((res) => {
          if (!cancel.signal.aborted) {
            setUserVerifyingPlatformAuthenticatorAvailable(res);
          }
          return () => cancel.abort();
        })
        .catch((err) => {
          const { debug } = configure();
          debug?.(
            "Failed to determine if a user verifying platform authenticator is available:",
            err
          );
        });
    } else {
      setUserVerifyingPlatformAuthenticatorAvailable(false);
    }
  }, []);

  const toFido2Credential = useCallback(
    (credential: StoredCredential) => {
      return {
        ...credential,
        busy: false,
        update: async (update: { friendlyName: string }) => {
          updateFido2Credential({
            credentialId: credential.credentialId,
            busy: true,
          });
          return fido2UpdateCredential({
            ...update,
            credentialId: credential.credentialId,
          })
            .catch((err) => {
              updateFido2Credential({
                credentialId: credential.credentialId,
                busy: false,
              });
              throw err;
            })
            .then(() =>
              updateFido2Credential({
                ...update,
                credentialId: credential.credentialId,
                busy: false,
              })
            );
        },
        delete: async () => {
          updateFido2Credential({
            credentialId: credential.credentialId,
            busy: true,
          });
          return fido2DeleteCredential({
            credentialId: credential.credentialId,
          })
            .catch((err) => {
              updateFido2Credential({
                credentialId: credential.credentialId,
                busy: false,
              });
              throw err;
            })
            .then(() => deleteFido2Credential(credential.credentialId));
        },
      };
    },
    [deleteFido2Credential, updateFido2Credential]
  );

  // Determine sign-in status
  const signInStatus = useMemo(() => {
    recheckSignInStatus; // dummy usage otherwise eslint complains we should remove it from the dep array
    return tokensParsed && tokensParsed.expireAt.valueOf() >= Date.now()
      ? ("SIGNED_IN" as const)
      : tokensParsed && (isSchedulingRefresh || isRefreshingTokens)
      ? ("REFRESHING_SIGN_IN" as const)
      : busyState
          .filter(
            (state) =>
              !["SIGNING_OUT", "CHECKING_FOR_SIGNIN_LINK"].includes(state)
          )
          .includes(signingInStatus as BusyState)
      ? ("SIGNING_IN" as const)
      : initiallyRetrievingTokensFromStorage ||
        signingInStatus === "CHECKING_FOR_SIGNIN_LINK"
      ? ("CHECKING" as const)
      : signingInStatus === "SIGNING_OUT"
      ? ("SIGNING_OUT" as const)
      : ("NOT_SIGNED_IN" as const);
  }, [
    tokensParsed,
    isSchedulingRefresh,
    isRefreshingTokens,
    signingInStatus,
    initiallyRetrievingTokensFromStorage,
    recheckSignInStatus, // if this increments we should redetermine the signInStatus
  ]);

  // Check signInStatus upon token expiry
  useEffect(() => {
    if (!tokens?.expireAt) return;
    const checkIn = tokens.expireAt.valueOf() - Date.now();
    if (checkIn < 0) return;
    return setTimeoutWallClock(() => {
      const { debug } = configure();
      debug?.(
        "Checking signInStatus as tokens have expired at:",
        tokens.expireAt?.toISOString()
      );
      setRecheckSignInStatus((s) => s + 1);
    }, checkIn);
  }, [tokens?.expireAt]);

  // Track FIDO2 authenticators for the user
  const isSignedIn = signInStatus === "SIGNED_IN";
  const revalidateFido2Credentials = () => {
    const cancel = new AbortController();
    if (isSignedIn) {
      fido2ListCredentials()
        .then((res) => {
          if (!cancel.signal.aborted) {
            setFido2Credentials(res.authenticators.map(toFido2Credential));
          }
        })
        .catch((err) => {
          const { debug } = configure();
          debug?.("Failed to list credentials:", err);
        });
      return () => cancel.abort();
    }
  };
  useEffect(revalidateFido2Credentials, [isSignedIn, toFido2Credential]);

  return {
    /** The (raw) tokens: ID token, Access token and Refresh Token */
    tokens,
    /** The JSON parsed ID and Access token */
    tokensParsed,
    /** Is the UI currently refreshing tokens? */
    isRefreshingTokens,
    /** Execute (and reschedule) token refresh */
    refreshTokens: (abort?: AbortSignal) =>
      refreshTokens({
        abort,
        tokensCb: (newTokens) =>
          newTokens &&
          storeTokens(newTokens).then(() =>
            setTokens((tokens) => ({ ...tokens, ...newTokens }))
          ),
        isRefreshingCb: setIsRefreshingTokens,
      }),
    /** Last error that occured */
    lastError,
    /** The status of the most recent sign-in attempt */
    signingInStatus,
    /** Are we currently busy signing in or out? */
    busy,
    /**
     * The overall auth status, e.g. is the user signed in or not?
     * Use this field to show the relevant UI, e.g. render a sign-in page,
     * if the status equals "NOT_SIGNED_IN"
     */
    signInStatus,
    /** Is a user verifying platform authenticator available? E.g. Face ID or Touch */
    userVerifyingPlatformAuthenticatorAvailable,
    /** The user's registered FIDO2 credentials. Each credential provides `update` and `delete` methods */
    fido2Credentials,
    /** Are we currently creating a FIDO2 credential? */
    creatingCredential,
    /** Register a FIDO2 credential with the Relying Party */
    fido2CreateCredential: (
      ...args: Parameters<typeof fido2CreateCredential>
    ) => {
      setCreatingCredential(true);
      return fido2CreateCredential(...args)
        .then((storedCredential) => {
          setFido2Credentials((state) => {
            const credential = toFido2Credential(storedCredential);
            return state ? state.concat([credential]) : [credential];
          });
          return storedCredential;
        })
        .finally(() => setCreatingCredential(false));
    },
    /** Sign out */
    signOut: () => {
      setLastError(undefined);
      const signingOut = signOut({
        statusCb: setSigninInStatus,
        tokensRemovedLocallyCb: () => {
          setTokens(undefined);
          setTokensParsed(undefined);
          setFido2Credentials(undefined);
        },
        currentStatus: signingInStatus,
      });
      signingOut.signedOut.catch(setLastError);
      return signingOut;
    },
    /** Request a sign-in link ("magic link") to be sent to the user's e-mail address */
    requestSignInLink: ({
      username,
      redirectUri,
    }: {
      username: string;
      redirectUri?: string;
    }) => {
      setLastError(undefined);
      const requesting = requestSignInLink({
<<<<<<< HEAD
        username: username,
=======
        usernameOrAlias: username,
        redirectUri,
>>>>>>> e1c9e7d1
        statusCb: setSigninInStatus,
        currentStatus: signingInStatus,
      });
      requesting.signInLinkRequested.catch(setLastError);
      return requesting;
    },
    /** Sign in with FIDO2 (e.g. Face ID or Touch) */
    authenticateWithFido2: ({
      username,
      credentials,
      clientMetadata,
    }: {
      username: string;
      credentials?: { id: string; transports?: AuthenticatorTransport[] }[];
      clientMetadata?: Record<string, string>;
    }) => {
      setLastError(undefined);
      const signinIn = authenticateWithFido2({
        username,
        credentials,
        clientMetadata,
        statusCb: setSigninInStatus,
        tokensCb: (tokens) => storeTokens(tokens).then(() => setTokens(tokens)),
      });
      signinIn.signedIn.catch(setLastError);
      return signinIn.signedIn;
    },
    /** Sign in with username and password (using SRP: Secure Remote Password, where the password isn't sent over the wire) */
    authenticateWithSRP: ({
      username,
      password,
      smsMfaCode,
      clientMetadata,
    }: {
      username: string;
      password: string;
      smsMfaCode?: () => Promise<string>;
      clientMetadata?: Record<string, string>;
    }) => {
      setLastError(undefined);
      const signinIn = authenticateWithSRP({
        username,
        password,
        smsMfaCode,
        clientMetadata,
        statusCb: setSigninInStatus,
        tokensCb: (tokens) => storeTokens(tokens).then(() => setTokens(tokens)),
      });
      signinIn.signedIn.catch(setLastError);
      return signinIn.signedIn;
    },
    /** Sign in with username and password (the password is sent in plaintext over the wire) */
    authenticateWithPlaintextPassword: ({
      username,
      password,
      smsMfaCode,
      clientMetadata,
    }: {
      username: string;
      password: string;
      smsMfaCode?: () => Promise<string>;
      clientMetadata?: Record<string, string>;
    }) => {
      setLastError(undefined);
      const signinIn = authenticateWithPlaintextPassword({
        username,
        password,
        smsMfaCode,
        clientMetadata,
        statusCb: setSigninInStatus,
        tokensCb: (tokens) => storeTokens(tokens).then(() => setTokens(tokens)),
      });
      signinIn.signedIn.catch(setLastError);
      return signinIn.signedIn;
    },
    /** Sign-in again, using the user's current tokens (JWTs) and an OTP (One Time Password) that is sent to the user via SMS */
    stepUpAuthenticationWithSmsOtp: ({
      username,
      smsMfaCode,
      clientMetadata,
    }: {
      username: string;
      smsMfaCode: (phoneNumber: string, attempt: number) => Promise<string>;
      clientMetadata?: Record<string, string>;
    }) => {
      setLastError(undefined);
      const signinIn = stepUpAuthenticationWithSmsOtp({
        username,
        smsMfaCode,
        clientMetadata,
        statusCb: setSigninInStatus,
        tokensCb: (tokens) => storeTokens(tokens).then(() => setTokens(tokens)),
      });
      signinIn.signedIn.catch(setLastError);
      return signinIn.signedIn;
    },
    /** Should the FIDO2 credential manager UI component be shown? */
    showAuthenticatorManager,
    /** Toggle showing the FIDO2 credential manager UI component */
    toggleShowAuthenticatorManager: useCallback(
      () => setShowAuthenticatorManager((state) => !state),
      []
    ),
  };
}

/** User Details stored in your configured storage (e.g. localStorage) */
type StoredUser = {
  username: string;
  email?: string;
  useFido?: "YES" | "NO" | "ASK";
  credentials?: { id: string; transports?: AuthenticatorTransport[] }[];
};

/** Retrieve the last signed in users from your configured storage (e.g. localStorage) */
async function getLastSignedInUsers() {
  const { clientId, storage } = configure();
  const lastUsers = await storage.getItem(`Passwordless.${clientId}.lastUsers`);
  if (!lastUsers) return [];
  const users = JSON.parse(lastUsers) as StoredUser[];
  return users;
}

/** Clear the last signed in users from your configured storage (e.g. localStorage) */
async function clearLastSignedInUsers() {
  const { clientId, storage } = configure();
  await storage.removeItem(`Passwordless.${clientId}.lastUsers`);
}

/** Register a signed in user in your configured storage (e.g. localStorage) */
async function registerSignedInUser(user: StoredUser) {
  const { clientId, debug, storage } = configure();
  debug?.(`Registering user in storage: ${JSON.stringify(user)}`);
  const lastUsers = await getLastSignedInUsers();
  const index = lastUsers.findIndex(
    (lastUser) => lastUser.username === user.username
  );
  if (index !== -1) {
    lastUsers.splice(index, 1);
  }
  lastUsers.unshift(user);
  await storage.setItem(
    `Passwordless.${clientId}.lastUsers`,
    JSON.stringify(lastUsers.slice(0, 10))
  );
}

type UseLocalUserCache = ReturnType<typeof _useLocalUserCache>;
function _useLocalUserCache() {
  const {
    tokensParsed,
    creatingCredential,
    fido2Credentials,
    signingInStatus,
  } = usePasswordless();
  const idToken = tokensParsed?.idToken;
  const hasFido2Credentials = fido2Credentials && !!fido2Credentials.length;
  const justSignedInWithMagicLink = signingInStatus === "SIGNED_IN_WITH_LINK";
  const [lastSignedInUsers, setLastSignedInUsers] = useState<StoredUser[]>();
  const [currentUser, setCurrentUser] = useState<StoredUser>();
  const [fidoPreferenceOverride, setFidoPreferenceOverride] = useState<
    "YES" | "NO"
  >();

  // 1 populate lastSignedInUsers from local storage
  useEffect(() => {
    getLastSignedInUsers()
      .then(setLastSignedInUsers)
      .catch((err) => {
        const { debug } = configure();
        debug?.("Failed to determine last signed-in users:", err);
      });
  }, []);

  // 2 populate currentUser from lastSignedInUsers OR init currentUser
  useEffect(() => {
    if (!idToken) {
      setCurrentUser(undefined);
      return;
    }
    const user: StoredUser = {
      username: idToken["cognito:username"],
      email:
        idToken.email && idToken.email_verified ? idToken.email : undefined,
    };
    if (lastSignedInUsers) {
      const found = lastSignedInUsers.find(
        (lastUser) =>
          lastUser.username && lastUser.username === idToken["cognito:username"]
      );
      if (found) {
        user.useFido = found.useFido;
        user.credentials = found.credentials;
        if (!idToken.email_verified) {
          user.email = found.email;
        }
      }
    }
    setCurrentUser((state) =>
      JSON.stringify(state) === JSON.stringify(user) ? state : user
    );
  }, [lastSignedInUsers, idToken]);

  // 3 If user is updated, store in lastSignedInUsers
  useEffect(() => {
    if (currentUser) {
      registerSignedInUser(currentUser).catch((err) => {
        const { debug } = configure();
        debug?.("Failed to register last signed-in user:", err);
      });
      setLastSignedInUsers((state) => {
        const update = [currentUser];
        for (const user of state ?? []) {
          if (user.username !== currentUser.username) {
            update.push(user);
          }
        }
        return JSON.stringify(state) === JSON.stringify(update)
          ? state
          : update;
      });
    }
  }, [currentUser]);

  const determineFido = useCallback(
    (user: StoredUser): "YES" | "NO" | "ASK" | "INDETERMINATE" => {
      const { fido2 } = configure();
      if (!fido2) {
        throw new Error("Missing Fido2 config");
      }
      if (hasFido2Credentials === undefined) {
        return "INDETERMINATE";
      }
      if (fidoPreferenceOverride) {
        return fidoPreferenceOverride;
      }
      if (user.useFido === "NO") {
        if (justSignedInWithMagicLink) {
          return "ASK";
        }
        return "NO";
      }
      if (hasFido2Credentials) {
        return "YES";
      }
      if (creatingCredential) {
        return user.useFido ?? "INDETERMINATE";
      }
      return "ASK";
    },
    [
      creatingCredential,
      hasFido2Credentials,
      fidoPreferenceOverride,
      justSignedInWithMagicLink,
    ]
  );

  // 4 Update user FIDO preference
  useEffect(() => {
    if (currentUser) {
      const useFido = determineFido(currentUser);
      if (useFido === "INDETERMINATE") return;
      setCurrentUser((state) => {
        const update: StoredUser = {
          ...currentUser,
          useFido,
          credentials: fido2Credentials?.map((c) => ({
            id: c.credentialId,
            transports: c.transports,
          })),
        };
        return JSON.stringify(state) === JSON.stringify(update)
          ? state
          : update;
      });
    }
  }, [currentUser, determineFido, fido2Credentials]);

  // 5 reset state on signOut
  useEffect(() => {
    if (!currentUser) setFidoPreferenceOverride(undefined);
  }, [currentUser]);

  return {
    /** The current signed-in user */
    currentUser,
    /** Update the current user's FIDO2 preference */
    updateFidoPreference: ({ useFido }: { useFido: "YES" | "NO" }) => {
      setFidoPreferenceOverride(useFido);
    },
    /** The list of the 10 last signed-in users in your configured storage (e.g. localStorage) */
    lastSignedInUsers,
    /** Clear the last signed in users from your configured storage (e.g. localStorage) */
    clearLastSignedInUsers: () => {
      clearLastSignedInUsers().catch((err) => {
        const { debug } = configure();
        debug?.("Failed to clear last signed-in users:", err);
      });
      setLastSignedInUsers(undefined);
    },
  };
}

/** React hook to turn state (or any variable) into a promise that can be awaited */
export function useAwaitableState<T>(state: T) {
  const resolve = useRef<(value: T) => void>();
  const reject = useRef<(reason: Error) => void>();
  const awaitable = useRef<Promise<T>>();
  const [awaited, setAwaited] = useState<{ value: T }>();
  const renewPromise = useCallback(() => {
    awaitable.current = new Promise<T>((_resolve, _reject) => {
      resolve.current = _resolve;
      reject.current = _reject;
    })
      .then((value) => {
        setAwaited({ value });
        return value;
      })
      .finally(renewPromise);
  }, []);
  useEffect(renewPromise, [renewPromise]);
  useEffect(() => setAwaited(undefined), [state]);
  return {
    /** Call to get the current awaitable (promise) */
    awaitable: () => awaitable.current!,
    /** Resolve the current awaitable (promise) with the current value of state */
    resolve: () => resolve.current!(state),
    /** Reject the current awaitable (promise) */
    reject: (reason: Error) => reject.current!(reason),
    /** That value of awaitable (promise) once it resolves. This is undefined if (1) awaitable is not yet resolved or (2) the state has changed since awaitable was resolved */
    awaited,
  };
}<|MERGE_RESOLUTION|>--- conflicted
+++ resolved
@@ -455,12 +455,8 @@
     }) => {
       setLastError(undefined);
       const requesting = requestSignInLink({
-<<<<<<< HEAD
-        username: username,
-=======
-        usernameOrAlias: username,
+        username,
         redirectUri,
->>>>>>> e1c9e7d1
         statusCb: setSigninInStatus,
         currentStatus: signingInStatus,
       });
