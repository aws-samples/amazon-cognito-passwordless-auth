--- conflicted
+++ resolved
@@ -199,28 +199,14 @@
     undefined;
   await storage.removeItem(`Passwordless.${clientId}.${username}.session`);
   if (!session) {
-<<<<<<< HEAD
-    session = await startSession({ usernameOrAlias, abort });
-=======
-    debug?.(`Invoking initiateAuth ...`);
-    const initAuthResponse = await initiateAuth({
-      authflow: "CUSTOM_AUTH",
-      authParameters: {
-        USERNAME: username,
-      },
-      abort,
-    });
-    assertIsChallengeResponse(initAuthResponse);
-    debug?.(`Response from initiateAuth:`, initAuthResponse);
-    session = initAuthResponse.Session;
->>>>>>> b1d35e10
+    session = await startSession({ username, abort });
   } else {
     debug?.(`Continuing authentication using session: ${session}`);
   }
   let authResult: Awaited<ReturnType<typeof respondToAuthChallenge>>;
   try {
     authResult = await continueSession({
-      usernameOrAlias,
+      username,
       fragmentIdentifier,
       clientMetadata,
       session,
@@ -232,9 +218,9 @@
       err.message.startsWith("Invalid session for the user")
     ) {
       debug?.("Invalid session for the user, starting fresh one");
-      session = await startSession({ usernameOrAlias, abort });
+      session = await startSession({ username, abort });
       await continueSession({
-        usernameOrAlias,
+        username,
         fragmentIdentifier,
         clientMetadata,
         session,
@@ -259,10 +245,10 @@
 }
 
 async function startSession({
-  usernameOrAlias,
+  username,
   abort,
 }: {
-  usernameOrAlias: string;
+  username: string;
   abort?: AbortSignal;
 }) {
   const { debug } = configure();
@@ -270,7 +256,7 @@
   const initAuthResponse = await initiateAuth({
     authflow: "CUSTOM_AUTH",
     authParameters: {
-      USERNAME: usernameOrAlias,
+      USERNAME: username,
     },
     abort,
   });
@@ -280,13 +266,13 @@
 }
 
 async function continueSession({
-  usernameOrAlias,
+  username,
   fragmentIdentifier,
   clientMetadata,
   session,
   abort,
 }: {
-  usernameOrAlias: string;
+  username: string;
   fragmentIdentifier: string;
   clientMetadata?: Record<string, string>;
   session: Session;
