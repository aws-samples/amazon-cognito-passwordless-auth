/**
 * Copyright Amazon.com, Inc. and its affiliates. All Rights Reserved.
 *
 * Licensed under the Apache License, Version 2.0 (the "License"). You
 * may not use this file except in compliance with the License. A copy of
 * the License is located at
 *
 *     http://aws.amazon.com/apache2.0/
 *
 * or in the "license" file accompanying this file. This file is
 * distributed on an "AS IS" BASIS, WITHOUT WARRANTIES OR CONDITIONS OF
 * ANY KIND, either express or implied. See the License for the specific
 * language governing permissions and limitations under the License.
 */
<<<<<<< HEAD
import { Handler } from "aws-lambda";
import { randomBytes, createHash } from "crypto";
import { LambdaClient, InvokeCommand } from "@aws-sdk/client-lambda";
=======
import {
  APIGatewayProxyWithCognitoAuthorizerHandler,
  APIGatewayProxyHandler,
} from "aws-lambda";
import { createHash, randomBytes } from "crypto";
>>>>>>> 79879b0f
import { DynamoDBClient } from "@aws-sdk/client-dynamodb";
import {
  DynamoDBDocumentClient,
  QueryCommand,
  DeleteCommand,
  UpdateCommand,
  PutCommand,
} from "@aws-sdk/lib-dynamodb";
import { decodeFirstSync } from "cbor";
import {
  determineUserHandle,
  logger,
  handleConditionalCheckFailedException,
  UserFacingError,
  withCommonHeaders,
} from "./common.js";

const ddbDocClient = DynamoDBDocumentClient.from(new DynamoDBClient({}), {
  marshallOptions: {
    removeUndefinedValues: true,
  },
});
const allowedRelyingPartyIds = (
  process.env.ALLOWED_RELYING_PARTY_IDS ?? ""
).split(",");
const allowedRelyingPartyIdHashes = allowedRelyingPartyIds.map(
  (relyingPartyId) =>
    createHash("sha256").update(relyingPartyId).digest("base64url")
);
const relyingPartyName = process.env.RELYING_PARTY_NAME!;
const allowedOrigins =
  process.env.ALLOWED_ORIGINS?.split(",")
    .map((href) => new URL(href))
    .map((url) => url.origin) ?? [];
if (!allowedOrigins.length)
  throw new Error("Environment variable ALLOWED_ORIGINS is not set");
const authenticatorRegistrationTimeout = Number(
  process.env.AUTHENTICATOR_REGISTRATION_TIMEOUT ?? "300000"
);
const allowedKty: Record<number, string> = { 2: "EC", 3: "RSA" };
const allowedAlg: Record<number, string> = { "-7": "ES256", "-257": "RS256" };
const headers = {
  "Strict-Transport-Security": "max-age=31536000; includeSubdomains; preload",
  "Content-Type": "application/json",
  "Cache-Control": "no-store",
};

<<<<<<< HEAD
const lambdaClient = new LambdaClient({});

export const handler: Handler<{
  requestContext: {
    authorizer: {
      jwt: {
        claims: {
          email?: string;
          phone_number?: string;
          name?: string;
          sub: string;
          "cognito:username": string;
          token_use: "id" | "access";
        };
      };
    };
  };
  body?: string;
  isBase64Encoded: boolean;
  pathParameters: {
    fido2path: string;
  };
  queryStringParameters?: {
    rpId?: string;
  };
}> = async (event) => {
=======
const _handler: APIGatewayProxyWithCognitoAuthorizerHandler = async (event) => {
>>>>>>> 79879b0f
  logger.debug(JSON.stringify(event, null, 2));
  logger.info("FIDO2 credentials API invocation:", event.path);
  if (event.requestContext.authorizer?.claims.token_use !== "id") {
    logger.info("ERROR: This API must be accessed using the ID Token");
    return {
      statusCode: 400,
      body: JSON.stringify({ message: "Use your ID token to access this API" }),
      headers,
    };
  }
  try {
    const {
      sub,
      email,
      phone_number: phoneNumber,
      name,
      "cognito:username": cognitoUsername,
    } = event.requestContext.authorizer.claims;
    const userHandle = determineUserHandle({ sub, cognitoUsername });
    const userName = email ?? phoneNumber ?? name ?? cognitoUsername;
    const displayName = name ?? email;
    if (event.path === "/register-authenticator/start") {
      logger.info("Starting a new authenticator registration ...");
      if (!userName) {
        throw new Error("Unable to determine name for user");
      }
      if (!displayName) {
        throw new Error("Unable to determine display name for user");
      }
      const rpId = event.queryStringParameters?.rpId;
      if (!rpId) {
        throw new UserFacingError("Missing RP ID");
      }
      if (!allowedRelyingPartyIds.includes(rpId)) {
        throw new UserFacingError("Unrecognized RP ID");
      }
      const options = await requestCredentialsChallenge({
        userId: userHandle,
        name: userName,
        displayName,
        rpId,
      });
      logger.debug("Options:", JSON.stringify(options));
      return {
        statusCode: 200,
        body: JSON.stringify(options),
        headers,
      };
    } else if (event.path === "/register-authenticator/complete") {
      logger.info("Completing the new authenticator registration ...");
      const storedCredential = await handleCredentialsResponse(
        userHandle,
        parseBody(event),
        email,
      );
      return {
        statusCode: 200,
        body: JSON.stringify(storedCredential),
        headers,
      };
    } else if (event.path === "/authenticators/list") {
      logger.info("Listing authenticators ...");
      const rpId = event.queryStringParameters?.rpId;
      if (!rpId) {
        throw new UserFacingError("Missing RP ID");
      }
      if (!allowedRelyingPartyIds.includes(rpId)) {
        throw new UserFacingError("Unrecognized RP ID");
      }
      const authenticators = await getExistingCredentialsForUser({
        userId: userHandle,
        rpId,
      });
      return {
        statusCode: 200,
        body: JSON.stringify({
          authenticators,
        }),
        headers,
      };
    } else if (event.path === "/authenticators/delete") {
      logger.info("Deleting authenticator ...");
      const parsed = parseBody(event);
      assertBodyIsObject(parsed);
      logger.debug("CredentialId:", parsed.credentialId);
      await deleteCredential({
        userId: userHandle,
        credentialId: parsed.credentialId,
        userEmail: email,
        friendlyName: parsed.friendlyName,
      });
      return { statusCode: 204, body: "", headers };
    } else if (event.path === "/authenticators/update") {
      const parsed = parseBody(event);
      assertBodyIsObject(parsed);
      await updateCredential({
        userId: userHandle,
        credentialId: parsed.credentialId,
        friendlyName: parsed.friendlyName,
      });
      return { statusCode: 200, body: "", headers };
    }
    return {
      statusCode: 404,
      body: JSON.stringify({ message: "Not found" }),
      headers,
    };
  } catch (err) {
    logger.error(err);
    if (err instanceof UserFacingError)
      return {
        statusCode: 400,
        body: JSON.stringify({ message: err.message }),
        headers,
      };
    return {
      statusCode: 500,
      body: JSON.stringify({ message: "Internal Server Error" }),
      headers,
    };
  }
};
export const handler = withCommonHeaders(_handler as APIGatewayProxyHandler);

interface UserDetails {
  id: string;
  name: string;
  displayName: string;
}

type RpPublicKeyCredentialCreationOptions = Omit<
  PublicKeyCredentialCreationOptions,
  "challenge" | "user" | "excludeCredentials"
> & {
  challenge: string;
  user: UserDetails;
  excludeCredentials: RpPublicKeyCredentialDescriptor[];
  timeout: number;
};

type RpPublicKeyCredentialDescriptor = Omit<
  PublicKeyCredentialDescriptor,
  "id"
> & { id: string };

interface StoredCredential {
  credentialId: Buffer;
  friendlyName: string;
  createdAt: string;
  flagUserVerified: 0 | 1;
  aaguid: Buffer;
  transports?: Transport[];
  lastSignIn?: string;
  signCount: number;
  rpId: string;
}

interface Credential {
  credentialId: string;
  friendlyName: string;
  createdAt: Date;
  flagUserVerified: 0 | 1;
  flagBackupEligibility: 0 | 1;
  flagBackupState: 0 | 1;
  aaguid: string;
  transports?: Transport[];
  lastSignIn?: Date;
  signCount: number;
  rpId: string;
}

async function getExistingCredentialsForUser({
  userId,
  rpId,
}: {
  userId: string;
  rpId: string;
}) {
  const credentials: StoredCredential[] = [];
  let exclusiveStartKey: Record<string, unknown> | undefined = undefined;
  do {
    {
      const { Items, LastEvaluatedKey } = await ddbDocClient.send(
        new QueryCommand({
          TableName: process.env.DYNAMODB_AUTHENTICATORS_TABLE!,
          KeyConditionExpression: "#pk = :pk AND begins_with(#sk, :sk)",
          ProjectionExpression:
            "createdAt,credentialId,friendlyName,lastSignIn,signCount,transports,aaguid,rpId",
          ExpressionAttributeValues: {
            ":pk": `USER#${userId}`,
            ":sk": "CREDENTIAL#",
            ":rpId": rpId,
          },
          ExpressionAttributeNames: {
            "#pk": "pk",
            "#sk": "sk",
            "#rpId": "rpId",
          },
          ExclusiveStartKey: exclusiveStartKey,
          FilterExpression: "#rpId = :rpId",
        })
      );
      Items?.forEach((item) => {
        credentials.push({
          ...item,
          credentialId: Buffer.from(item.credentialId as number[]),
          aaguid: Buffer.from(item.aaguid as number[]),
        } as StoredCredential);
      });
      exclusiveStartKey = LastEvaluatedKey as Record<string, unknown>;
    }
  } while (exclusiveStartKey);
  return credentials.map(
    (credential) =>
      ({
        ...credential,
        credentialId: credential.credentialId.toString("base64url"),
        aaguid: credential.aaguid.toString("base64url"),
        rpId,
        createdAt: new Date(credential.createdAt),
        lastSignIn: credential.lastSignIn && new Date(credential.lastSignIn),
      } as Credential)
  );
}

async function deleteCredential({
  userId,
  credentialId,
  userEmail,
  friendlyName
}: {
  userId: string;
  credentialId: unknown;
  userEmail?: string,
  friendlyName?: unknown;
}) {
  if (typeof credentialId !== "string") {
    throw new UserFacingError(
      `credentialId should be a string, received ${typeof credentialId}`
    );
  }
  await ddbDocClient.send(
    new DeleteCommand({
      TableName: process.env.DYNAMODB_AUTHENTICATORS_TABLE!,
      Key: {
        pk: `USER#${userId}`,
        sk: `CREDENTIAL#${credentialId}`,
      },
    })
  );
  // add the notification when the device is deleted
  if (process.env.FIDO2_NOTIFICATION_LAMBDA_ARN !== "") {
    try {
      const command = new InvokeCommand({
        FunctionName: process.env.FIDO2_NOTIFICATION_LAMBDA_ARN,
        InvocationType: "Event",
        Payload: JSON.stringify({ userEmail, "friendlyName": friendlyName, "eventType": "DEVICE_REMOVED" }),
      });
      const response = await lambdaClient.send(command);
      console.log("Response", response);
    } catch (error) {
      console.error("Errored invoking the lambda", error)
    }
  }
}

async function updateCredential({
  userId,
  credentialId,
  friendlyName,
}: {
  userId: string;
  credentialId: unknown;
  friendlyName: unknown;
}) {
  if (typeof credentialId !== "string") {
    throw new UserFacingError(
      `credentialId should be a string, received ${typeof credentialId}`
    );
  }
  if (typeof friendlyName !== "string") {
    throw new UserFacingError(
      `friendlyName should be a string, received ${typeof credentialId}`
    );
  }
  await ddbDocClient
    .send(
      new UpdateCommand({
        TableName: process.env.DYNAMODB_AUTHENTICATORS_TABLE!,
        Key: {
          pk: `USER#${userId}`,
          sk: `CREDENTIAL#${credentialId}`,
        },
        UpdateExpression: "set #friendlyName = :friendlyName",
        ConditionExpression: "attribute_exists(pk) AND attribute_exists(sk)",
        ExpressionAttributeNames: {
          "#friendlyName": "friendlyName",
        },
        ExpressionAttributeValues: {
          ":friendlyName": friendlyName,
        },
      })
    )
    .catch(handleConditionalCheckFailedException("Unknown credential"));
}

async function storeAuthenticatorChallenge(
  options: RpPublicKeyCredentialCreationOptions
) {
  await ddbDocClient
    .send(
      new PutCommand({
        TableName: process.env.DYNAMODB_AUTHENTICATORS_TABLE!,
        Item: {
          pk: `USER#${options.user.id}`,
          sk: `CHALLENGE#${options.challenge}`,
          options: options,
          exp: Math.floor((Date.now() + options.timeout) / 1000),
        },
        ConditionExpression:
          "attribute_not_exists(pk) AND attribute_not_exists(sk)",
      })
    )
    .catch(handleConditionalCheckFailedException("Duplicate challenge"));
}

async function requestCredentialsChallenge({
  userId,
  name,
  displayName,
  rpId,
}: {
  userId: string;
  name: string;
  displayName: string;
  rpId: string;
}) {
  logger.info("Requesting credential challenge ...");
  const existingCredentials = await getExistingCredentialsForUser({
    userId,
    rpId,
  });
  const options: RpPublicKeyCredentialCreationOptions = {
    challenge: randomBytes(64).toString("base64url"),
    attestation:
      (process.env.ATTESTATION as AttestationConveyancePreference) ?? "none",
    rp: {
      name: relyingPartyName,
      id: rpId,
    },
    user: {
      id: userId,
      name,
      displayName,
    },
    pubKeyCredParams: Object.keys(allowedAlg).map((alg) => ({
      type: "public-key",
      alg: Number(alg),
    })),
    authenticatorSelection: {
      userVerification: process.env
        .USER_VERIFICATION as UserVerificationRequirement,
      authenticatorAttachment:
        (process.env.AUTHENTICATOR_ATTACHMENT as AuthenticatorAttachment) ||
        undefined,
      residentKey:
        (process.env.REQUIRE_RESIDENT_KEY as ResidentKeyRequirement) ||
        undefined,
      requireResidentKey:
        (process.env.REQUIRE_RESIDENT_KEY &&
          process.env.REQUIRE_RESIDENT_KEY === "required") ||
        undefined,
    },
    timeout: authenticatorRegistrationTimeout, // 6 minutes
    excludeCredentials: existingCredentials.map((credential) => ({
      id: credential.credentialId,
      type: "public-key",
    })),
  };
  await storeAuthenticatorChallenge(options);
  return options;
}

interface CompleteCreateCredentialResponse {
  attestationObjectB64: string;
  clientDataJSON_B64: string;
  friendlyName: string;
  transports?: Transport[];
}

function assertBodyIsObject(
  body: unknown
): asserts body is Record<string | number, unknown> {
  if (body === null || typeof body !== "object") {
    throw new UserFacingError(
      `Expected body to be an object, but got ${typeof body}`
    );
  }
}

function assertBodyIsCredentialsResponse(
  body: unknown
): asserts body is CompleteCreateCredentialResponse {
  assertBodyIsObject(body);
  ["attestationObjectB64", "clientDataJSON_B64", "friendlyName"].forEach(
    (key) => {
      // eslint-disable-next-line security/detect-object-injection
      if (!body[key] || typeof body[key] !== "string") {
        throw new UserFacingError(
          // eslint-disable-next-line security/detect-object-injection
          `Expected ${key} to be a string, but got ${typeof body[key]}`
        );
      }
    }
  );
  if (body.transports) {
    if (!Array.isArray(body.transports)) {
      throw new UserFacingError(
        `Expected transports to be a string array, but got ${typeof body.transports}`
      );
    }
    body.transports.forEach((transport) => {
      if (typeof transport !== "string") {
        throw new UserFacingError(
          `Expected transport to be a string, but got ${typeof transport}`
        );
      }
      if (!["usb", "nfc", "ble", "internal", "hybrid"].includes(transport)) {
        throw new UserFacingError(
          `Expected transport to be one of "usb", "nfc", "ble", "internal", "hybrid", but got: ${transport}`
        );
      }
    });
  }
}

function assertIsClientData(cd: unknown): asserts cd is {
  type: string;
  challenge: string;
  origin: string;
} {
  if (
    !cd ||
    typeof cd !== "object" ||
    !("type" in cd) ||
    typeof cd.type !== "string" ||
    !("challenge" in cd) ||
    typeof cd.challenge !== "string" ||
    !("origin" in cd) ||
    typeof cd.origin !== "string"
  ) {
    throw new UserFacingError("Invalid client data");
  }
}

async function handleCredentialsResponse(
  userId: string,
  body: unknown,
  userEmail?: string,
): Promise<Credential> {
  assertBodyIsCredentialsResponse(body);
  const clientData: unknown = JSON.parse(
    Buffer.from(body.clientDataJSON_B64, "base64url").toString()
  );
  logger.debug("clientData:", JSON.stringify(clientData));
  assertIsClientData(clientData);
  if (typeof clientData !== "object") {
    throw new UserFacingError(
      `clientData is not an object: ${JSON.stringify(clientData)}`
    );
  }
  if (clientData.type !== "webauthn.create") {
    throw new UserFacingError(
      `Invalid clientData type: ${JSON.stringify(clientData)}`
    );
  }

  const { Attributes: storedChallenge } = await ddbDocClient
    .send(
      new DeleteCommand({
        TableName: process.env.DYNAMODB_AUTHENTICATORS_TABLE!,
        Key: {
          pk: `USER#${userId}`,
          sk: `CHALLENGE#${clientData.challenge}`,
        },
        ReturnValues: "ALL_OLD",
        ConditionExpression: "attribute_exists(pk) AND attribute_exists(sk)",
      })
    )
    .catch(handleConditionalCheckFailedException("Challenge not found"));
  if (!storedChallenge || (storedChallenge.exp as number) * 1000 < Date.now()) {
    throw new UserFacingError("Challenge not found");
  }
  logger.debug("Challenge found:", JSON.stringify(storedChallenge));
  if (!allowedOrigins.includes(new URL(clientData.origin).origin)) {
    throw new UserFacingError(
      `Invalid clientData origin: ${clientData.origin}`
    );
  }
  const attestation = cborDecode(
    Buffer.from(body.attestationObjectB64, "base64url"),
    "attestation object"
  );
  logger.debug("CBOR attestation object:", attestation);
  assertIsAttestation(attestation);
  logger.debug("authDataB64:", attestation.authData.toString("base64url"));
  const authData = parseAttestationObjectAuthData(attestation.authData);
  logger.debug("Parsed authData:", JSON.stringify(authData));
  const rpIdIndex = allowedRelyingPartyIdHashes.indexOf(
    authData.rpIdHash.toString("base64url")
  );
  if (rpIdIndex === -1) {
    throw new UserFacingError("Unrecognized rpIdHash");
  }
  const rpId = allowedRelyingPartyIds.at(rpIdIndex)!;
  if (!authData.flagUserPresent) {
    throw new UserFacingError("User is not present");
  }
  // Verify User Verified
  const userVerificationRequirement = process.env
    .USER_VERIFICATION as UserVerificationRequirement;
  if (
    (!userVerificationRequirement ||
      userVerificationRequirement === "required") &&
    !authData.flagUserVerified
  ) {
    throw new UserFacingError("User is not verified");
  }
  if (
    !(
      storedChallenge as { options: { pubKeyCredParams: { alg: number }[] } }
    ).options.pubKeyCredParams.find(
      (param) => allowedAlg[param.alg] === authData.credentialPublicKey.alg
    )
  ) {
    throw new UserFacingError("Unsupported public key alg");
  }
  if (authData.credentialId.length > 1023) {
    throw new UserFacingError(
      `Credential ID longer than 1023 bytes: ${authData.credentialId.length} bytes`
    );
  }
  await assertCredentialIsNew(authData.credentialId);
  const createdAt = new Date();

  // invoking the lamda to send the email notification if the feature is enabled
  if (process.env.FIDO2_NOTIFICATION_LAMBDA_ARN !== "") {
    try {
      const command = new InvokeCommand({
        FunctionName: process.env.FIDO2_NOTIFICATION_LAMBDA_ARN,
        InvocationType: "Event",
        Payload: JSON.stringify({ userEmail, "friendlyName": body.friendlyName, createdAt, "eventType": "DEVICE_REGISTERED" }),
      });
      const response = await lambdaClient.send(command);
      console.log("Response", response);
    } catch (error) {
      console.error("Errored invoking the lambda", error)
    }
  }
  await storeUserCredential({
    userId,
    credentialId: authData.credentialId,
    jwk: authData.credentialPublicKey,
    signCount: authData.signCount,
    friendlyName: body.friendlyName,
    flagUserVerified: authData.flagUserVerified,
    flagBackupEligibility: authData.flagBackupEligibility,
    flagBackupState: authData.flagBackupState,
    transports: body.transports,
    aaguid: authData.aaguid,
    rpId,
    createdAt,
  });
  return {
    credentialId: authData.credentialId.toString("base64url"),
    signCount: authData.signCount,
    friendlyName: body.friendlyName,
    flagUserVerified: authData.flagUserVerified,
    flagBackupEligibility: authData.flagBackupEligibility,
    flagBackupState: authData.flagBackupState,
    transports: body.transports,
    aaguid: authData.aaguid.toString("base64url"),
    rpId,
    createdAt,
  };
}

function assertIsAttestation(a: unknown): asserts a is { authData: Buffer } {
  if (
    !a ||
    typeof a !== "object" ||
    !("authData" in a) ||
    !Buffer.isBuffer(a.authData)
  ) {
    throw new UserFacingError("Invalid attestation");
  }
}

async function assertCredentialIsNew(credentialId: Buffer) {
  const { Items: items } = await ddbDocClient.send(
    new QueryCommand({
      TableName: process.env.DYNAMODB_AUTHENTICATORS_TABLE!,
      IndexName: "credentialId",
      KeyConditionExpression: "#credentialId = :credentialId",
      ExpressionAttributeNames: {
        "#credentialId": "credentialId",
      },
      ExpressionAttributeValues: {
        ":credentialId": credentialId,
      },
      ProjectionExpression: "credentialId",
      Limit: 1,
    })
  );
  if (items && items.length) {
    throw new UserFacingError(
      `Credential already registered: ${credentialId.toString("base64url")}`
    );
  }
}

type Transport = "usb" | "nfc" | "ble" | "internal" | "hybrid";

async function storeUserCredential({
  userId,
  credentialId,
  jwk,
  signCount,
  friendlyName,
  flagUserVerified,
  flagBackupEligibility,
  flagBackupState,
  aaguid,
  transports,
  rpId,
  createdAt,
}: {
  userId: string;
  credentialId: Buffer;
  jwk: Record<string, unknown>;
  signCount: number;
  friendlyName: string;
  flagUserVerified: 0 | 1;
  flagBackupEligibility: 0 | 1;
  flagBackupState: 0 | 1;
  aaguid: Buffer;
  transports?: Transport[];
  rpId: string;
  createdAt: Date;
}) {
  await ddbDocClient
    .send(
      new PutCommand({
        TableName: process.env.DYNAMODB_AUTHENTICATORS_TABLE!,
        Item: {
          pk: `USER#${userId}`,
          sk: `CREDENTIAL#${credentialId.toString("base64url")}`,
          userId,
          credentialId,
          jwk,
          signCount,
          friendlyName,
          flagUserVerified,
          flagBackupEligibility,
          flagBackupState,
          aaguid,
          transports,
          rpId,
          createdAt: createdAt.toISOString(),
        },
        ConditionExpression:
          "attribute_not_exists(pk) AND attribute_not_exists(sk)",
      })
    )
    .catch(handleConditionalCheckFailedException("Duplicate credential"));
}

function parseAttestationObjectAuthData(authData: Buffer) {
  const rpIdHash = authData.subarray(0, 32);
  const flags = authData.subarray(32, 33)[0];
  const flagUserPresent = (flags & 0b1) as 0 | 1;
  const flagReservedFutureUse1 = ((flags >>> 1) & 0b1) as 0 | 1;
  const flagUserVerified = ((flags >>> 2) & 0b1) as 0 | 1;
  const flagBackupEligibility = ((flags >>> 3) & 0b1) as 0 | 1;
  const flagBackupState = ((flags >>> 4) & 0b1) as 0 | 1;
  const flagReservedFutureUse2 = ((flags >>> 5) & 0b1) as 0 | 1;
  const flagAttestedCredentialData = ((flags >>> 6) & 0b1) as 0 | 1;
  const flagExtensionDataIncluded = ((flags >>> 7) & 0b1) as 0 | 1;
  const signCount = authData.subarray(33, 37).readUInt32BE(0);
  const aaguid = authData.subarray(37, 53);
  const credentialIdLength = authData.subarray(53, 55).readUInt16BE(0);
  const credentialId = authData.subarray(55, 55 + credentialIdLength);
  const credentialPublicKey = authData.subarray(55 + credentialIdLength);

  return {
    rpIdHash,
    flagUserPresent,
    flagReservedFutureUse1,
    flagUserVerified,
    flagBackupEligibility,
    flagBackupState,
    flagReservedFutureUse2,
    flagAttestedCredentialData,
    flagExtensionDataIncluded,
    signCount,
    aaguid,
    credentialId,
    credentialPublicKey: decodeCredentialPublicKey(credentialPublicKey),
  };
}

function decodeCredentialPublicKey(credentialPublicKey: Buffer) {
  const decoded = cborDecode(credentialPublicKey, "public key");
  logger.debug("CBOR decoded credential public key:", decoded);
  try {
    if (!(decoded instanceof Map)) {
      throw new UserFacingError("Invalid public key");
    }
    const typedMap = new TypedMap(decoded);
    const kty = typedMap.getNumber(1);
    // eslint-disable-next-line security/detect-object-injection
    const ktyName = allowedKty[kty];
    const kid = typedMap.getOptionalString(2);
    const alg = typedMap.getNumber(3);
    // eslint-disable-next-line security/detect-object-injection
    const algName = allowedAlg[alg];
    if (kty === 2) {
      // EC2
      const crv = typedMap.getNumber(-1);
      // eslint-disable-next-line security/detect-object-injection
      const crvName = { 1: "P-256" }[crv];
      const x = typedMap.getBuffer(-2);
      const y = typedMap.getBuffer(-3);
      const jwk = {
        alg: algName,
        crv: crvName,
        kid,
        kty: ktyName,
        x: x.toString("base64url"),
        y: y.toString("base64url"),
      };
      return jwk;
    } else if (kty === 3) {
      // RSA
      const n = typedMap.getBuffer(-1);
      const e = typedMap.getBuffer(-2);
      const jwk = {
        alg: algName,
        kid,
        kty: ktyName,
        n,
        e,
      };
      return jwk;
    } else {
      throw new Error(`Unsupported public key kty: ${kty}`);
    }
  } catch (err) {
    logger.error(err);
    throw new UserFacingError("Invalid public key");
  }
}

class TypedMap extends Map<unknown, unknown> {
  constructor(m: Map<unknown, unknown>) {
    super(m);
  }
  private ensureValue(key: string | number) {
    const value = super.get(key);
    if (value === undefined) {
      throw new Error(`Missing value for key ${key}`);
    }
    return value;
  }
  getOptionalString(key: string | number) {
    const value = this.get(key);
    if (value !== undefined && typeof value !== "string") {
      // eslint-disable-next-line @typescript-eslint/restrict-template-expressions
      throw new Error(`Invalid value for key ${key}: ${value}`);
    }
    return value;
  }
  getNumber(key: string | number) {
    const value = this.ensureValue(key);
    if (typeof value !== "number") {
      // eslint-disable-next-line @typescript-eslint/restrict-template-expressions
      throw new Error(`Invalid value for key ${key}: ${value}`);
    }
    return value;
  }
  getBuffer(key: string | number) {
    const value = this.ensureValue(key);
    if (typeof value !== "object" || !Buffer.isBuffer(value)) {
      // eslint-disable-next-line @typescript-eslint/restrict-template-expressions
      throw new Error(`Invalid value for key ${key}: ${value}`);
    }
    return value;
  }
}

function parseBody(event: { body?: string | null; isBase64Encoded: boolean }) {
  try {
    return event.body
      ? (JSON.parse(
          event.isBase64Encoded
            ? Buffer.from(event.body, "base64url").toString()
            : event.body
        ) as unknown)
      : {};
  } catch (err) {
    logger.error(err);
    throw new UserFacingError("Invalid body");
  }
}

function cborDecode(b: Buffer, name: string) {
  try {
    return decodeFirstSync(b) as unknown;
  } catch (err) {
    logger.error(err);
    throw new UserFacingError(`Invalid ${name}`);
  }
}<|MERGE_RESOLUTION|>--- conflicted
+++ resolved
@@ -12,17 +12,11 @@
  * ANY KIND, either express or implied. See the License for the specific
  * language governing permissions and limitations under the License.
  */
-<<<<<<< HEAD
-import { Handler } from "aws-lambda";
-import { randomBytes, createHash } from "crypto";
-import { LambdaClient, InvokeCommand } from "@aws-sdk/client-lambda";
-=======
 import {
   APIGatewayProxyWithCognitoAuthorizerHandler,
   APIGatewayProxyHandler,
 } from "aws-lambda";
 import { createHash, randomBytes } from "crypto";
->>>>>>> 79879b0f
 import { DynamoDBClient } from "@aws-sdk/client-dynamodb";
 import {
   DynamoDBDocumentClient,
@@ -70,36 +64,7 @@
   "Cache-Control": "no-store",
 };
 
-<<<<<<< HEAD
-const lambdaClient = new LambdaClient({});
-
-export const handler: Handler<{
-  requestContext: {
-    authorizer: {
-      jwt: {
-        claims: {
-          email?: string;
-          phone_number?: string;
-          name?: string;
-          sub: string;
-          "cognito:username": string;
-          token_use: "id" | "access";
-        };
-      };
-    };
-  };
-  body?: string;
-  isBase64Encoded: boolean;
-  pathParameters: {
-    fido2path: string;
-  };
-  queryStringParameters?: {
-    rpId?: string;
-  };
-}> = async (event) => {
-=======
 const _handler: APIGatewayProxyWithCognitoAuthorizerHandler = async (event) => {
->>>>>>> 79879b0f
   logger.debug(JSON.stringify(event, null, 2));
   logger.info("FIDO2 credentials API invocation:", event.path);
   if (event.requestContext.authorizer?.claims.token_use !== "id") {
