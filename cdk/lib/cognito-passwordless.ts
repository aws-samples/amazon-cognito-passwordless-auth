--- conflicted
+++ resolved
@@ -30,14 +30,9 @@
   preSignUpFn?: cdk.aws_lambda.IFunction;
   preTokenGenerationFn?: cdk.aws_lambda.IFunction;
   fido2Fn?: cdk.aws_lambda.IFunction;
-<<<<<<< HEAD
-  fido2NotificationFn?: cdk.aws_lambda.IFunction;
-  fido2Api?: apigw.HttpApi;
-=======
   fido2challengeFn?: cdk.aws_lambda.IFunction;
   fido2Api?: cdk.aws_apigateway.RestApi;
   fido2ApiWebACL?: cdk.aws_wafv2.CfnWebACL;
->>>>>>> 79879b0f
   constructor(
     scope: Construct,
     id: string,
@@ -86,10 +81,6 @@
          * @default false
          */
         enforceFido2IfAvailable?: boolean;
-<<<<<<< HEAD
-        enableFido2NotificationFn?: boolean;
-        sesFromAddress: string
-=======
         api?: {
           /**
            * The throttling burst limit for the deployment stage: https://docs.aws.amazon.com/apigateway/latest/developerguide/api-gateway-request-throttling.html
@@ -130,7 +121,6 @@
            */
           restApiProps?: Partial<cdk.aws_apigateway.RestApiProps>;
         };
->>>>>>> 79879b0f
       };
       /**
        * Enable sign-in with Magic Links by providing this config object
@@ -170,11 +160,7 @@
         preSignUp?: Partial<cdk.aws_lambda_nodejs.NodejsFunctionProps>;
         preTokenGeneration?: Partial<cdk.aws_lambda_nodejs.NodejsFunctionProps>;
         fido2?: Partial<cdk.aws_lambda_nodejs.NodejsFunctionProps>;
-<<<<<<< HEAD
-        fido2Notification?: Partial<cdk.aws_lambda_nodejs.NodejsFunctionProps>;
-=======
         fido2challenge?: Partial<cdk.aws_lambda_nodejs.NodejsFunctionProps>;
->>>>>>> 79879b0f
       };
       /** Any keys in the clientMetadata that you specify here, will be persisted as claims in the ID-token, via the Amazon Cognito PreToken-generation trigger */
       clientMetadataTokenKeys?: string[];
@@ -596,46 +582,6 @@
       this.userPool = props.userPool;
     }
     if (props.fido2) {
-<<<<<<< HEAD
-      if (props.fido2.enableFido2NotificationFn !== false) {
-        this.fido2NotificationFn = new cdk.aws_lambda_nodejs.NodejsFunction(
-          this,
-          `Fido2Notification${id}`,
-          {
-            entry: join(
-              __dirname,
-              "..",
-              "custom-auth",
-              "fido2-notification.js"
-            ),
-            runtime: cdk.aws_lambda.Runtime.NODEJS_18_X,
-            architecture: cdk.aws_lambda.Architecture.ARM_64,
-            bundling: {
-              format: cdk.aws_lambda_nodejs.OutputFormat.ESM,
-            },
-            timeout: cdk.Duration.seconds(30),
-            ...props.functionProps?.fido2Notification,
-            environment: {
-              LOG_LEVEL: props.logLevel ?? "INFO",
-              SES_FROM_ADDRESS: props.fido2.sesFromAddress ?? "",
-              ...props.functionProps?.fido2Notification?.environment,
-            },
-          }
-        );
-        this.fido2NotificationFn.addToRolePolicy(
-          new cdk.aws_iam.PolicyStatement({
-            effect: cdk.aws_iam.Effect.ALLOW,
-            resources: [
-              //TODO -- Introduce a new property to set a different region for SES
-              `arn:${cdk.Aws.PARTITION}:ses:${cdk.Aws.REGION
-              }:${cdk.Aws.ACCOUNT_ID}:identity/*`,
-            ],
-            actions: ["ses:SendEmail"],
-          })
-        );
-      }
-
-=======
       const defaultCorsOptionsWithoutAuth = {
         allowHeaders: ["Content-Type"],
         allowMethods: ["POST"],
@@ -648,7 +594,6 @@
           "Authorization",
         ]),
       };
->>>>>>> 79879b0f
       this.fido2Fn = new cdk.aws_lambda_nodejs.NodejsFunction(
         this,
         `Fido2${id}`,
@@ -680,9 +625,6 @@
             USER_VERIFICATION: props.fido2.userVerification ?? "required",
             AUTHENTICATOR_ATTACHMENT: props.fido2.authenticatorAttachment ?? "",
             REQUIRE_RESIDENT_KEY: props.fido2.residentKey ?? "",
-<<<<<<< HEAD
-            FIDO2_NOTIFICATION_LAMBDA_ARN: this.fido2NotificationFn?.latestVersion.functionArn ?? "",
-=======
             AUTHENTICATOR_REGISTRATION_TIMEOUT:
               props.fido2.timeouts?.credentialRegistration?.toString() ??
               "300000",
@@ -695,7 +637,6 @@
             CORS_MAX_AGE: defaultCorsOptionsWithAuth.maxAge
               .toSeconds()
               .toString(),
->>>>>>> 79879b0f
             ...props.functionProps?.fido2?.environment,
           },
         }
